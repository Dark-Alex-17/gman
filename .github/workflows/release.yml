--- conflicted
+++ resolved
@@ -8,9 +8,9 @@
   workflow_dispatch:
     inputs:
       bump_type:
-        description: 'Specify the type of version bump'
+        description: "Specify the type of version bump"
         required: true
-        default: 'patch'
+        default: "patch"
         type: choice
         options:
           - patch
@@ -46,7 +46,7 @@
       - name: Set up Python
         uses: actions/setup-python@v4
         with:
-          python-version: '3.10'
+          python-version: "3.10"
 
       - name: Install Commitizen
         run: |
@@ -159,23 +159,6 @@
     strategy:
       fail-fast: true
       matrix:
-<<<<<<< HEAD
-        # prettier-ignore
-        job:
-          # - { name: "macOS-arm64",        os: "macOS-latest",   target: "aarch64-apple-darwin",           artifact_suffix: "macos-arm64",     use-cross: true                             }
-          # - { name: "macOS-amd64",        os: "macOS-latest",   target: "x86_64-apple-darwin",            artifact_suffix: "macos"                                                        }
-          # - { name: "windows-amd64",      os: "windows-latest", target: "x86_64-pc-windows-msvc",         artifact_suffix: "windows"                                                      }
-          # - { name: "windows-aarch64",    os: "windows-latest", target: "aarch64-pc-windows-msvc",        artifact_suffix: "windows-aarch64", use-cross: true                             }
-          - { name: "linux-gnu",          os: "ubuntu-latest",  target: "x86_64-unknown-linux-gnu",       artifact_suffix: "linux"                                                        }
-          - { name: "linux-musl",         os: "ubuntu-latest",  target: "x86_64-unknown-linux-musl",      artifact_suffix: "linux-musl",      use-cross: true,                            }
-          # - { name: "linux-aarch64-gnu",  os: "ubuntu-latest",  target: "aarch64-unknown-linux-gnu",      artifact_suffix: "aarch64-gnu",     use-cross: true, test-bin: "--bin gman" }
-          # - { name: "linux-aarch64-musl", os: "ubuntu-latest",  target: "aarch64-unknown-linux-musl",     artifact_suffix: "aarch64-musl",    use-cross: true, test-bin: "--bin gman" }
-          # - { name: "linux-arm-gnu",      os: "ubuntu-latest",  target: "arm-unknown-linux-gnueabi",      artifact_suffix: "armv6-gnu",       use-cross: true, test-bin: "--bin gman" }
-          # - { name: "linux-arm-musl",     os: "ubuntu-latest",  target: "arm-unknown-linux-musleabihf",   artifact_suffix: "armv6-musl",      use-cross: true, test-bin: "--bin gman" }
-          # - { name: "linux-armv7-gnu",    os: "ubuntu-latest",  target: "armv7-unknown-linux-gnueabihf",  artifact_suffix: "armv7-gnu",       use-cross: true, test-bin: "--bin gman" }
-          # - { name: "linux-armv7-musl",   os: "ubuntu-latest",  target: "armv7-unknown-linux-musleabihf", artifact_suffix: "armv7-musl",      use-cross: true, test-bin: "--bin gman" }
-        rust: [stable]
-=======
         include:
           - target: aarch64-unknown-linux-musl
             os: ubuntu-latest
@@ -202,7 +185,6 @@
           - target: x86_64-unknown-linux-gnu
             os: ubuntu-latest
             cargo-flags: ""
->>>>>>> ae6fe8be
 
     steps:
       - name: Check if actor is repository owner
@@ -266,17 +248,7 @@
       - name: Overwrite build command env variable
         if: matrix.use-cross
         shell: bash
-<<<<<<< HEAD
-        run: |
-          rustup update
-          sudo apt-get -y update
-          case ${{ matrix.job.target }} in
-            arm*-linux-*) sudo apt-get -y install gcc-arm-linux-gnueabihf ;;
-            aarch64-*-linux-*) sudo apt-get -y install gcc-aarch64-linux-gnu ;;
-          esac
-=======
         run: echo "BUILD_CMD=cross" >> $GITHUB_ENV
->>>>>>> ae6fe8be
 
       - name: Install latest LLVM/Clang
         if: matrix.os == 'ubuntu-latest'
@@ -366,14 +338,8 @@
             ${{ steps.package.outputs.archive }} 
             ${{ steps.package.outputs.sha }}
           tag_name: v${{ env.RELEASE_VERSION }}
-<<<<<<< HEAD
-          name: 'v${{ env.RELEASE_VERSION }}'
-          body: ${{ env.changelog_body }}
-          draft: false
-=======
           name: "v${{ env.RELEASE_VERSION }}"
           body_path: artifacts/changelog.md
->>>>>>> ae6fe8be
           prerelease: false
 
       - name: Add artifacts
